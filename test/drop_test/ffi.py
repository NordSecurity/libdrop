--- conflicted
+++ resolved
@@ -438,9 +438,6 @@
             err_type = LibResult(err).name
             raise Exception(f"purge_transfers has failed with code: {err}({err_type})")
 
-<<<<<<< HEAD
-    def start(self, addr: str, dbpath: str, max_reqs_per_sec: int):
-=======
     def remove_transfer_file(self, uuid: str, fid: str):
         err = self._lib.norddrop_remove_transfer_file(
             self._instance,
@@ -454,10 +451,7 @@
                 f"remove_transfer_file has failed with code: {err}({err_type})"
             )
 
-    def start(self, runner: str, dbpath: str):
-        addr = RUNNERS[runner].ip
-
->>>>>>> cac327d8
+    def start(self, addr: str, dbpath: str, max_reqs_per_sec: int):
         cfg = {
             "dir_depth_limit": 5,
             "transfer_file_limit": 1000,
