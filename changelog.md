--- conflicted
+++ resolved
@@ -6,10 +6,7 @@
 the mechanism is now different and requires new implementation to use properly.
 * Split checksum events into finalize and verify
 * Add `base_dir` field in the `RequestQueued` event files
-<<<<<<< HEAD
-=======
 * Fix rare issue of missing receiver's in-progress events
->>>>>>> 024e24d4
 
 ---
 <br>
