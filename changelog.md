<<<<<<< HEAD
### v6.4.0-moose-with-context
### **New Moose***
---
* `checksum_events_granularity` in the config added

---
<br>
=======
### 6.4.0
### **New Moose***
---

* `checksum_events_granularity` in the config added

---
<br >
>>>>>>> 6386fa00

### v6.3.0
### **New Moose**
---
* Add `MOOSE_RELEASE_TAG` file
* Broaden the set of illegal filename characters to encompass FAT and EXT filesystems
* Add `PermissionDenied` (40) status code
* Fix a Windows bug where a permissions error is reported when there exists a folder with the same name as one of the transfer files in the destination
* Fix directories contents being merged in case their normalized name is the same
* Add `TransferPending` event emitted after successful `norddrop_download()` call
* Fix occasional sender's state is not completed and equal to the receiver's state when canceling the transfer
* Unclutter transfer cleanup logs
* Update moose tracker to v6.0.0

---
<br>

### v6.2.0
### **Entanglement**
---
* Update moose tracker to v5.0.0 which introduces automatic context sharing and QoL improvements to development
* Removed `moose_app_version` field from config (it will be ignored, if present)
* Add `peer` field to `TransferQueued` event
* Fix ocassional `TransferStarted` after file rejection
* Add `connection_retries` config parameter
* Add `TransferDeffered` event indicating the connection to peer couldn't be establish at this time
* Disallow downloading file for which any path component is larger than 250 characters
* Fix ocassional missing of `TransferPaused` event when toggling libdrop on and off quickly
* Report file transfer error in case file subpath contains perent directory `..`
* Add checksum_events_granularity config

---
<br>

### v6.1.2
### **Checksummed and Optimized**
---
* Update moose tracker to v4.0.1. This update reduces log pollution from moose as it reduces log severity.

---
<br>


### v6.1.1
### **Checksummed and Optimized**
---
* Update moose tracker to v4.0.0. Which adds the previously missing `path_id` field in the `transfer_file` event

---
<br>

### v6.1.0
### **Checksummed and Optimized**
---
* Introduce `ChecksumStarted`, `ChecksumProgress`, and `ChecksumFinished` events on the downloader side when resuming and after the download.
* Add the `checksum_events_size_treshold_bytes` optional config field for controlling the threshold of file size after which the checksum events are emited.
* Optimize `transfers_since()`

---
<br>

### v6.0.0
### **Connection Clarity**
---
* New API `norddrop_network_refresh` to inform Libdrop that network configuration or peer
availability has changed. This breaks the previous automated retry behavior where it automatically issued 
requests and now waits for this API to be called to conserve the resources.
* Introduce server side authentication
* Ensure `norddrop_stop()` blocks until all events are processed by the handler.
* Normalize file paths upon receiving the transfer request immedieatly, thus eliminate misleading file names in the events.
* Introduce `TransferThrottled` event for file uploads

---
<br>

### v5.4.0
### **Unforeseen Moose**
---
* Update moose tracker to v2.0.0
* Add `moose_app_version` field to config
* Add timestamps to emitted events
* Add DLL signing to Windows builds

---
<br>

### v5.3.0
### **Tungsten Bullet**
---
* Fix the problem where sometimes the `FileDownloaded` event was not emitted when the peers were disconnecting rapidly
* Ensure outstanding file streaming tasks are finished before removing temporary files. Add more logging around temporary files handling
* Try to remove temporary files right away in the case of rejection 
* Update the rustc to 1.72.1

---
<br>

### v5.2.0
### **Golden Bullet**
---
* Use unbounded events queue in order to disable back pressure on the connection handlers in case the event callback blocks.
* Improve the suppression of the `TransferRequest` and `TransferCancelled` event pair for cancelled transfers.
* Fix same named directories being merged on the sender side
* Disallow transfers with no files in them

---
<br>

### v5.1.0
### **Silver Bullet**
---
* Suppress synchronization of transfers cancelled before the receiver got a chance to receive the transfer request.\
This fixes the case when transfer cancelled on the sender side caused `TransferCancelled` being fired immedieatly after `TransferRequest`.\
With this change the transfer would not be seen on the receiver side at all.
* Implement a periodic transfer state check in case of stalled transfer for the receiver
* Fix occasional events reordering, for example file done swapped transfer cancelation, on the sender side 
* Fix repeated `FileDone` events on the sender, when reconnecting to the  receiver.

---
<br>

### v5.0.1
### **Broken Records**
---
* Mitigate trasnfer cancelation being out of sync on high latency network
* Periodic moose context updates(600s)

---
<br>

### v5.0.0
### **Broken Records**
---
* Persist transfers across libdrop shutdowns. Automatically restart the transfer as soon as the connection can be established.
* Add `max_uploads_in_flight` config option to limit the number of files being concurrently uploaded
* Add `norddrop_set_fd_resolver_callback()` function for providing the content URI callback for Android
* Add `max_requests_per_sec` config option to limit the requests on per-peer basis
* Add file descriptors resolver callback based on content URI - Unix platform only
* Fix database foreign keys not being enabled
* Remove `ServiceStop`, `UnexpectedData`, `TransferTimeout`, `WsServer`, `WsClient` status codes
* Add `FileRejected`, `FileFailed` and `FileFinished` status codes
* Remove `cancel_file()` method in favor of rejections
* Introduce `TransferPaused` event signaling file download being paused because of peer disconnection
* Allow removing file only upon reaching one Rejected, Failed or Finished state
* Disallow re-downloading file after reaching Rejected, Failed or Finished state within single transfer
* Include `bytes_sent/bytes_received` JSON field per file in the storage output
* Remove `transfer_idle_lifetime_ms`, `connection_max_retry_interval_ms`, `max_uploads_in_flight` and `max_requests_per_sec` config parameters
* Remove transfer `active` state in JSON api

---
<br>

### v4.2.0
### **Little rejection**
---
* Fix rejection states not being present in the storage JSON output
* Add `norddrop_remove_transfer_file()` method for removing rejected files from the database

---
<br>

### v4.1.0
### **SQL: Save, Query, Love**
---
* Add IPv6 support
* Add file rejections via `norddrop_reject_file()`
* Switch to rusqlite for persistence
* Try to open database in memory if path fails
* Report database opening errors to moose
* Use in memory database if on-disk fails
* Checksum validation at the end of download
* More trace logs on persistence layer

---
<br>

### v4.0.0
### **Relentless Records**
---
* Persist transfers to SQLite

---
<br>

### v3.1.1
### **ANGERY^3**
---
* Fix the go bindings being unusable, again

---
<br>

### v3.1.0
### **ANGERY^2**
---
* Remove reporting already downloaded file as finished. Instead, redownload it with (1) suffix 
* Fix the go bindings being unusable
* Fix directory flattening on Windows
* Use `byte[]` for the private key in C# bindings

---
<br>

### v3.0.0
### **ANGERY**
---
* Accept `storage_path` through `norddrop_start` config for SQLite persistence
* File IDs are no longer valid paths. Changed the structure of `RequestQueued/Received` events to contain a flat file list
* Fix duplicate filenames error
* Removed libnorddrop 2.0.0 wire protocol, because of the security issue

---
<br>

### v2.0.0
### **Brzęczyszczykiewicz**
---
* Fix not receiving `FileUploadStarted` and `FileUploadSuccess` events before the transfer is canceled
* Fix the wrong `by_peer` field in `FileCanceled` event when the sender cancels the file upload
* Return moose init error only on non-prod
* When requesting the file, perform the check if the file is already downloaded. If yes, report successful file transfer
* Do not remove temporary files in case of transfer failure, resume transfer when the temporaries are available
* Return more status codes from the ffi layer methods
* The `FileDownloaded` event reports the full file path
* Improve moose error handling
* Configure Android SONAME
* Introduce authentication with X25519 keys, accept private key and peer public key callback in `norddrop_new()`

---
<br>

### v1.1.1
### **More Data Filled Dumplings**
---
* Add windows dll version info
* Emit `Progress` event only when at least 64K of file data received since the last report

---
<br>

### v1.1.0
### **More Data Filled Dumplings**
---
* Replace illegal characters and file names in the download location path with the valid ones
* Issue ping/pong over the WS connection periodically 
* Add `connection_max_retry_interval_ms` config parameter for controlling the maximal interval between connection retries. Default(10,000)
* Monitor files during transfers for modification
* Rename the directory if its name conflicts with the existing one 

---
<br>

### v1.0.0
### **Data Filled Dumplings**
---
* Implement moose v0.1.2

<br><|MERGE_RESOLUTION|>--- conflicted
+++ resolved
@@ -1,21 +1,10 @@
-<<<<<<< HEAD
 ### v6.4.0-moose-with-context
 ### **New Moose***
 ---
 * `checksum_events_granularity` in the config added
 
 ---
-<br>
-=======
-### 6.4.0
-### **New Moose***
----
-
-* `checksum_events_granularity` in the config added
-
----
 <br >
->>>>>>> 6386fa00
 
 ### v6.3.0
 ### **New Moose**
