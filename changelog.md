<<<<<<< HEAD
### v4.0.0
### **UNRELEASED**
---
* Persist transfers to SQLite
=======
### v3.1.0
### **ANGERY^2**
---
* Remove reporting already downloaded file as finished. Instead, redownload it with (1) suffix 
* Fix the go bindings being unusable
* Fix directory flattening on Windows
* Use `byte[]` for the private key in C# bindings
>>>>>>> d13c5bdc

---
<br>

### v3.0.0
### **ANGERY**
---
* Accept `storage_path` through `norddrop_start` config for SQLite persistence
* File IDs are no longer valid paths. Changed the structure of `RequestQueued/Received` events to contain a flat file list
* Fix duplicate filenames error
* Removed libnorddrop 2.0.0 wire protocol, because of the security issue

---
<br>

### v2.0.0
### **Brzęczyszczykiewicz**
---
* Fix not receiving `FileUploadStarted` and `FileUploadSuccess` events before the transfer is canceled
* Fix the wrong `by_peer` field in `FileCanceled` event when the sender cancels the file upload
* Return moose init error only on non-prod
* When requesting the file, perform the check if the file is already downloaded. If yes, report successful file transfer
* Do not remove temporary files in case of transfer failure, resume transfer when the temporaries are available
* Return more status codes from the ffi layer methods
* The `FileDownloaded` event reports the full file path
* Improve moose error handling
* Configure Android SONAME
* Introduce authentication with X25519 keys, accept private key and peer public key callback in `norddrop_new()`

---
<br>

### v1.1.1
### **More Data Filled Dumplings**
---
* Add windows dll version info
* Emit `Progress` event only when at least 64K of file data received since the last report

---
<br>

### v1.1.0
### **More Data Filled Dumplings**
---
* Replace illegal characters and file names in the download location path with the valid ones
* Issue ping/pong over the WS connection periodically 
* Add `connection_max_retry_interval_ms` config parameter for controlling the maximal interval between connection retries. Default(10,000)
* Monitor files during transfers for modification
* Rename the directory if its name conflicts with the existing one 

---
<br>

### v1.0.0
### **Data Filled Dumplings**
---
* Implement moose v0.1.2

<br><|MERGE_RESOLUTION|>--- conflicted
+++ resolved
@@ -1,9 +1,11 @@
-<<<<<<< HEAD
 ### v4.0.0
 ### **UNRELEASED**
 ---
 * Persist transfers to SQLite
-=======
+
+---
+<br>
+
 ### v3.1.0
 ### **ANGERY^2**
 ---
@@ -11,7 +13,6 @@
 * Fix the go bindings being unusable
 * Fix directory flattening on Windows
 * Use `byte[]` for the private key in C# bindings
->>>>>>> d13c5bdc
 
 ---
 <br>
