--- conflicted
+++ resolved
@@ -1,14 +1,15 @@
-<<<<<<< HEAD
 ### v4.0.0
 ### **UNRELEASED**
 ---
 * Persist transfers to SQLite
-=======
+
+---
+<br>
+
 ### v3.1.1
 ### **ANGERY^3**
 ---
 * Fix the go bindings being unusable, again
->>>>>>> c290fad2
 
 ---
 <br>
