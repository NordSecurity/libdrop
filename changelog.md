<<<<<<< HEAD
### v5.0.0
### **Broken Records**
---
* Persist transfers across libdrop shutdowns. Automatically restart the transfer as soon as the connection can be established.
* Add `max_uploads_in_flight` config option to limit the number of files being concurrently uploaded
* Add `norddrop_set_fd_resolver_callback()` function for providing the content URI callback for Android
* Add `max_requests_per_sec` config option to limit the requests on per-peer basis
=======
### v4.2.0
### **Little rejection**
---
* Fix rejection states not being present in the storage JSON output
* Add `norddrop_remove_transfer_file()` method for removing rejected files from the database
>>>>>>> 9dc9385c

---
<br>

### v4.1.0
### **SQL: Save, Query, Love**
---
* Add IPv6 support
* Add file rejections via `norddrop_reject_file()`
* Switch to rusqlite for persistence
* Try to open database in memory if path fails
* Report database opening errors to moose
* Use in memory database if on-disk fails
* Checksum validation at the end of download
* More trace logs on persistence layer

---
<br>

### v4.0.0
### **Relentless Records**
---
* Persist transfers to SQLite

---
<br>

### v3.1.1
### **ANGERY^3**
---
* Fix the go bindings being unusable, again

---
<br>

### v3.1.0
### **ANGERY^2**
---
* Remove reporting already downloaded file as finished. Instead, redownload it with (1) suffix 
* Fix the go bindings being unusable
* Fix directory flattening on Windows
* Use `byte[]` for the private key in C# bindings

---
<br>

### v3.0.0
### **ANGERY**
---
* Accept `storage_path` through `norddrop_start` config for SQLite persistence
* File IDs are no longer valid paths. Changed the structure of `RequestQueued/Received` events to contain a flat file list
* Fix duplicate filenames error
* Removed libnorddrop 2.0.0 wire protocol, because of the security issue

---
<br>

### v2.0.0
### **Brzęczyszczykiewicz**
---
* Fix not receiving `FileUploadStarted` and `FileUploadSuccess` events before the transfer is canceled
* Fix the wrong `by_peer` field in `FileCanceled` event when the sender cancels the file upload
* Return moose init error only on non-prod
* When requesting the file, perform the check if the file is already downloaded. If yes, report successful file transfer
* Do not remove temporary files in case of transfer failure, resume transfer when the temporaries are available
* Return more status codes from the ffi layer methods
* The `FileDownloaded` event reports the full file path
* Improve moose error handling
* Configure Android SONAME
* Introduce authentication with X25519 keys, accept private key and peer public key callback in `norddrop_new()`

---
<br>

### v1.1.1
### **More Data Filled Dumplings**
---
* Add windows dll version info
* Emit `Progress` event only when at least 64K of file data received since the last report

---
<br>

### v1.1.0
### **More Data Filled Dumplings**
---
* Replace illegal characters and file names in the download location path with the valid ones
* Issue ping/pong over the WS connection periodically 
* Add `connection_max_retry_interval_ms` config parameter for controlling the maximal interval between connection retries. Default(10,000)
* Monitor files during transfers for modification
* Rename the directory if its name conflicts with the existing one 

---
<br>

### v1.0.0
### **Data Filled Dumplings**
---
* Implement moose v0.1.2

<br><|MERGE_RESOLUTION|>--- conflicted
+++ resolved
@@ -1,4 +1,3 @@
-<<<<<<< HEAD
 ### v5.0.0
 ### **Broken Records**
 ---
@@ -6,13 +5,15 @@
 * Add `max_uploads_in_flight` config option to limit the number of files being concurrently uploaded
 * Add `norddrop_set_fd_resolver_callback()` function for providing the content URI callback for Android
 * Add `max_requests_per_sec` config option to limit the requests on per-peer basis
-=======
+
+---
+<br>
+
 ### v4.2.0
 ### **Little rejection**
 ---
 * Fix rejection states not being present in the storage JSON output
 * Add `norddrop_remove_transfer_file()` method for removing rejected files from the database
->>>>>>> 9dc9385c
 
 ---
 <br>
