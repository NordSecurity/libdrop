--- conflicted
+++ resolved
@@ -1,10 +1,6 @@
 use std::{
-<<<<<<< HEAD
-    collections::{hash_map::Entry, HashMap},
+    collections::{hash_map::Entry, HashMap, HashSet},
     io,
-=======
-    collections::{hash_map::Entry, HashMap, HashSet},
->>>>>>> 681cd5b3
     mem::ManuallyDrop,
     path::{Path, PathBuf},
     sync::Arc,
@@ -17,7 +13,7 @@
     file::FileSubPath,
     service::State,
     ws::{client::ClientReq, server::ServerReq},
-    Error, Transfer,
+    Error, FileId, Transfer,
 };
 
 #[derive(Clone)]
@@ -52,6 +48,28 @@
         }
     }
 
+    /// Returns `true` if file was sucesfully marked as rejected and `false` if
+    /// it was already marked as such
+    pub(crate) fn reject_file(&mut self, file: FileId) -> crate::Result<bool> {
+        if !self.xfer.files().contains_key(&file) {
+            return Err(crate::Error::BadFileId);
+        }
+
+        Ok(self.rejected.insert(file))
+    }
+
+    pub(crate) fn ensure_file_not_rejected(&self, file: &FileId) -> crate::Result<()> {
+        if !self.xfer.files().contains_key(file) {
+            return Err(crate::Error::BadFileId);
+        }
+
+        if self.rejected.contains(file) {
+            Err(Error::Rejected)
+        } else {
+            Ok(())
+        }
+    }
+
     /// This function composes the final path for the file.
     /// For ordinary files (subpath contains only one element) it just joins
     /// `dest_dir` with `file_subpath`. For directories (subpath of the form
@@ -67,67 +85,6 @@
     /// The results are cached in RAM to speed this up
     pub(crate) fn compose_final_path(
         &mut self,
-<<<<<<< HEAD
-=======
-        xfer: Transfer,
-        connection: TransferConnection,
-    ) -> crate::Result<()> {
-        match self.transfers.entry(xfer.id()) {
-            Entry::Occupied(_) => Err(Error::BadTransferState("Transfer already exists".into())),
-            Entry::Vacant(entry) => {
-                entry.insert(TransferState::new(xfer, connection));
-                Ok(())
-            }
-        }
-    }
-
-    /// Returns `true` if file was sucesfully marked as rejected and `false` if
-    /// it was already marked as such
-    pub(crate) fn reject_file(&mut self, id: Uuid, file: FileId) -> crate::Result<bool> {
-        let xstate = self
-            .transfers
-            .get_mut(&id)
-            .ok_or(crate::Error::BadTransfer)?;
-        if !xstate.xfer.files().contains_key(&file) {
-            return Err(crate::Error::BadFileId);
-        }
-
-        Ok(xstate.rejected.insert(file))
-    }
-
-    pub(crate) fn ensure_file_not_rejected(
-        &self,
-        transfer_id: Uuid,
-        file: &FileId,
-    ) -> crate::Result<()> {
-        let xstate = self
-            .transfers
-            .get(&transfer_id)
-            .ok_or(crate::Error::BadTransfer)?;
-
-        if !xstate.xfer.files().contains_key(file) {
-            return Err(crate::Error::BadFileId);
-        }
-
-        if xstate.rejected.contains(file) {
-            Err(Error::Rejected)
-        } else {
-            Ok(())
-        }
-    }
-
-    pub(crate) fn transfer(&self, id: &Uuid) -> Option<&Transfer> {
-        self.transfers.get(id).map(|state| &state.xfer)
-    }
-
-    pub(crate) fn connection(&self, id: Uuid) -> Option<&TransferConnection> {
-        self.transfers.get(&id).map(|state| &state.connection)
-    }
-
-    pub(crate) fn apply_dir_mapping(
-        &mut self,
-        id: Uuid,
->>>>>>> 681cd5b3
         dest_dir: &Path,
         file_subpath: &FileSubPath,
     ) -> crate::Result<PathBuf> {
