--- conflicted
+++ resolved
@@ -171,16 +171,9 @@
                 _ => return Err(Error::BadTransfer),
             };
 
-<<<<<<< HEAD
-            let mapped_file_path = lock.apply_dir_mapping(uuid, parent_dir, &file_id)?;
-=======
-            let mapped_file_path = parent_dir.join(lock.apply_dir_mapping(
-                uuid,
-                parent_dir,
-                &crate::utils::normalize_path(file_id),
-            )?);
-
->>>>>>> 868c6666
+            let mapped_file_path =
+                parent_dir.join(lock.apply_dir_mapping(uuid, parent_dir, &file_id)?);
+
             let xfer = lock.transfer(&uuid).ok_or(Error::BadTransfer)?.clone();
 
             Ok((xfer, chann, mapped_file_path))
