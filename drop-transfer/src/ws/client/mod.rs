mod handler;
mod v2;
mod v4;

use std::{
    io,
    net::IpAddr,
    sync::Arc,
    time::{Duration, Instant},
};

use anyhow::Context;
use futures::{SinkExt, StreamExt};
use hyper::{http::HeaderValue, StatusCode};
use slog::{debug, error, info, warn, Logger};
use tokio::{
    net::TcpStream,
    sync::mpsc::{self, UnboundedReceiver},
    task::JoinHandle,
};
use tokio_tungstenite::{
    tungstenite::{self, client::IntoClientRequest, protocol::Role, Message},
    WebSocketStream,
};

use self::handler::{HandlerInit, HandlerLoop, Uploader};
use super::events::FileEventTx;
use crate::{
    auth,
    error::ResultExt,
    file::FileId,
    manager::{TransferConnection, TransferGuard},
    protocol,
    service::State,
    ws::Pinger,
    Event,
};

pub type WebSocket = WebSocketStream<TcpStream>;

pub enum ClientReq {
    Cancel { file: FileId },
}

struct RunContext<'a> {
    logger: &'a slog::Logger,
    state: Arc<State>,
    socket: WebSocket,
    xfer: crate::Transfer,
}

pub(crate) async fn run(state: Arc<State>, xfer: crate::Transfer, logger: Logger) {
    let (socket, ver) = match establish_ws_conn(&state, xfer.peer(), &logger).await {
        Ok(res) => res,
        Err(err) => {
            error!(logger, "Could not connect to peer {}: {}", xfer.id(), err);

            state
                .event_tx
                .send(Event::TransferFailed(xfer, err, false))
                .await
                .expect("Failed to send TransferFailed event");

            return;
        }
    };

    info!(logger, "Client connected, using version: {ver}");

    let ctx = RunContext {
        logger: &logger,
        state: state.clone(),
        socket,
        xfer,
    };

    match ver {
        protocol::Version::V1 => {
            ctx.run(v2::HandlerInit::<false>::new(&state, &logger))
                .await
        }
        protocol::Version::V2 => ctx.run(v2::HandlerInit::<true>::new(&state, &logger)).await,
        protocol::Version::V4 => ctx.run(v4::HandlerInit::new(state, &logger)).await,
    }
}

async fn establish_ws_conn(
    state: &State,
    ip: IpAddr,
    logger: &Logger,
) -> crate::Result<(WebSocket, protocol::Version)> {
    let mut socket = tokio::time::timeout(
        state.config.req_connection_timeout,
        tcp_connect(state, ip, logger),
    )
    .await
    .map_err(|err| io::Error::new(io::ErrorKind::TimedOut, err))?;

    let mut versions_to_try = [
        protocol::Version::V4,
        protocol::Version::V2,
        protocol::Version::V1,
    ]
    .into_iter();

    let ver = loop {
        let ver = versions_to_try.next().ok_or_else(|| {
            crate::Error::Io(io::Error::new(
                io::ErrorKind::NotFound,
                "Server did not respond for any of known protocol versions",
            ))
        })?;

        match make_request(&mut socket, ip, ver, state.auth.as_ref(), logger).await {
            Ok(_) => break ver,
            Err(tungstenite::Error::Http(resp)) if resp.status().is_client_error() => {
                if resp.status() == StatusCode::UNAUTHORIZED {
                    return Err(crate::Error::AuthenticationFailed);
                } else {
                    debug!(
                        logger,
                        "Failed to connect to version {}, response: {:?}", ver, resp
                    );
                }
            }
            Err(err) => return Err(err.into()),
        }
    };

    let client = WebSocketStream::from_raw_socket(socket, Role::Client, None).await;
    Ok((client, ver))
}

async fn make_request(
    socket: &mut TcpStream,
    ip: IpAddr,
    version: protocol::Version,
    auth: &auth::Context,
    logger: &slog::Logger,
) -> Result<(), tungstenite::Error> {
    let url = format!("ws://{ip}:{}/drop/{version}", drop_config::PORT);

    let err = match tokio_tungstenite::client_async(&url, &mut *socket).await {
        Ok(_) => {
            debug!(logger, "Connected to {url} without authorization");
            return Ok(());
        }
        Err(err) => err,
    };

    if let tungstenite::Error::Http(resp) = &err {
        if resp.status() == StatusCode::UNAUTHORIZED {
            debug!(logger, "Creating 'authorization' header");

            let extract_www_auth = || {
                let val = resp
                    .headers()
                    .get(drop_auth::http::WWWAuthenticate::KEY)
                    .context("Missing 'www-authenticate' header")?
                    .to_str()?;

                auth.create_ticket_header_val(ip, val)
            };

            match extract_www_auth() {
                Ok(auth_header) => {
                    debug!(logger, "Building 'authorization' request");

                    let mut req = url.into_client_request()?;
                    req.headers_mut().insert(
                        drop_auth::http::Authorization::KEY,
                        HeaderValue::from_str(&auth_header.to_string())?,
                    );

                    debug!(logger, "Re-sending request with the 'authorization' header");
                    tokio_tungstenite::client_async(req, &mut *socket).await?;
                    return Ok(());
                }
                Err(err) => warn!(
                    logger,
                    "Failed to extract 'www-authenticate' header: {err:?}"
                ),
            }
        }
    }

    Err(err)
}

async fn tcp_connect(state: &State, ip: IpAddr, logger: &Logger) -> TcpStream {
    let mut sleep_time = Duration::from_millis(200);

    loop {
        match TcpStream::connect((ip, drop_config::PORT)).await {
            Ok(sock) => break sock,
            Err(err) => {
                debug!(
                    logger,
                    "Failed to connect: {:?}, sleeping for {} ms",
                    err,
                    sleep_time.as_millis(),
                );

                tokio::time::sleep(sleep_time).await;

                // Exponential backoff but with upper limit
                sleep_time = state
                    .config
                    .connection_max_retry_interval
                    .min(sleep_time * 2);
            }
        }
    }
}

impl RunContext<'_> {
    async fn start(
        &mut self,
        handler: &mut impl HandlerInit,
    ) -> crate::Result<UnboundedReceiver<ClientReq>> {
        handler.start(&mut self.socket, &self.xfer).await?;

        let (tx, rx) = mpsc::unbounded_channel();

        let mut lock = self.state.transfer_manager.lock().await;
<<<<<<< HEAD
        lock.insert_transfer(
            self.xfer.clone(),
            TransferConnection::Client(tx),
            drop_storage::TransferType::Outgoing,
        )
        .await
        .map_err(|_| crate::Error::BadTransfer)?;
=======
        lock.insert_transfer(self.xfer.clone(), TransferConnection::Client(tx))?;
>>>>>>> c290fad2

        self.state
            .event_tx
            .send(Event::RequestQueued(self.xfer.clone()))
            .await
            .expect("Could not send a RequestQueued event, channel closed");

        Ok(rx)
    }

    async fn run(mut self, mut handler: impl HandlerInit) {
        let _guard = TransferGuard::new(self.state.clone(), self.xfer.id());

        let mut api_req_rx = match self.start(&mut handler).await {
            Ok(rx) => rx,
            Err(err) => {
                error!(
                    self.logger,
                    "Could not send transfer {}: {}",
                    self.xfer.id(),
                    err
                );

                self.state
                    .event_tx
                    .send(Event::TransferFailed(self.xfer.clone(), err, false))
                    .await
                    .expect("Failed to send TransferFailed event");

                return;
            }
        };

        let (upload_tx, mut upload_rx) = mpsc::channel(2);
        let mut ping = handler.pinger();
        let mut handler = handler.upgrade(upload_tx, self.xfer);

        let task = async {
            loop {
                tokio::select! {
                    biased;

                    // API request
                    req = api_req_rx.recv() => {
                        if let Some(req) = req {
                            handler.on_req(&mut self.socket, req).await.context("Handler on API req")?;
                        } else {
                            debug!(self.logger, "Stopping client connection gracefuly");
                            self.socket.close(None).await.context("Failed to close WS")?;
                            handler.on_close(false).await;
                            break;
                        };
                    },
                    // Message received
                    recv = super::utils::recv(&mut self.socket, handler.recv_timeout()) => {
                        match recv? {
                            Some(msg) => {
                                if handler.on_recv(&mut self.socket, msg).await.context("Handler on recv")?.is_break() {
                                    break;
                                }
                            },
                            None => break,
                        }
                    },
                    // Message to send down the wire
                    msg = upload_rx.recv() => {
                        let msg = msg.expect("Handler channel should always be open");
                        self.socket.send(msg).await.context("Socket sending upload msg")?;
                    },
                    _ = ping.tick() => {
                        self.socket.send(Message::Ping(Vec::new())).await.context("Failed to send PING")?;
                    }
                }
            }

            anyhow::Ok(())
        };

        let result = task.await;
        handler.on_stop().await;

        if let Err(err) = result {
            handler.finalize_failure(err).await;
        } else {
            let task = async {
                // Drain messages
                while self.socket.next().await.transpose()?.is_some() {}
                anyhow::Ok(())
            };

            if let Err(err) = task.await {
                warn!(
                    self.logger,
                    "Failed to gracefully close the client connection: {err}"
                );
            } else {
                debug!(self.logger, "WS client disconnected");
            }
        }
    }
}

async fn start_upload(
    state: Arc<State>,
    logger: slog::Logger,
    events: Arc<FileEventTx>,
    mut uploader: impl Uploader,
    xfer: crate::Transfer,
    file_id: FileId,
) -> anyhow::Result<JoinHandle<()>> {
    let xfile = xfer
        .files()
        .get(&file_id)
        .context("File not found")?
        .clone();

    events
        .start(Event::FileUploadStarted(xfer.clone(), xfile.id().clone()))
        .await;

    let upload_job = async move {
        let transfer_time = Instant::now();

        state.moose.service_quality_transfer_file(
            Ok(()),
            drop_analytics::Phase::Start,
            xfer.id().to_string(),
            0,
            xfile.info(),
        );

        let send_file = async {
            let mut iofile = match xfile.open(uploader.offset()) {
                Ok(f) => f,
                Err(err) => {
                    error!(
                        logger,
                        "Failed at service::download() while opening a file: {}", err
                    );
                    return Err(err);
                }
            };

            loop {
                match iofile.read_chunk()? {
                    Some(chunk) => uploader.chunk(chunk).await?,
                    None => return Ok(()),
                }
            }
        };

        let result = send_file.await;

        state.moose.service_quality_transfer_file(
            result.to_status(),
            drop_analytics::Phase::End,
            xfer.id().to_string(),
            transfer_time.elapsed().as_millis() as i32,
            xfile.info(),
        );

        match result {
            Ok(()) => (),
            Err(crate::Error::Canceled) => (),
            Err(err) => {
                error!(
                    logger,
                    "Failed at service::download() while reading a file: {}", err
                );

                uploader.error(err.to_string()).await;
                events
                    .stop(Event::FileUploadFailed(xfer.clone(), file_id, err))
                    .await;
            }
        };
    };

    Ok(tokio::spawn(upload_job))
}<|MERGE_RESOLUTION|>--- conflicted
+++ resolved
@@ -223,17 +223,12 @@
         let (tx, rx) = mpsc::unbounded_channel();
 
         let mut lock = self.state.transfer_manager.lock().await;
-<<<<<<< HEAD
         lock.insert_transfer(
             self.xfer.clone(),
             TransferConnection::Client(tx),
             drop_storage::TransferType::Outgoing,
         )
-        .await
-        .map_err(|_| crate::Error::BadTransfer)?;
-=======
-        lock.insert_transfer(self.xfer.clone(), TransferConnection::Client(tx))?;
->>>>>>> c290fad2
+        .await?;
 
         self.state
             .event_tx
